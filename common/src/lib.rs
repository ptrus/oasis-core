#![feature(use_extern_macros, try_from)]

#[cfg(not(target_env = "sgx"))]
extern crate rand;

#[cfg(target_env = "sgx")]
extern crate sgx_trts;

extern crate bigint;
<<<<<<< HEAD
=======
extern crate byteorder;
>>>>>>> b43e91d3
extern crate chrono;
extern crate core;
extern crate fixed_hash;
pub extern crate ring;
extern crate rustc_hex;
extern crate serde;
extern crate serde_cbor;
#[macro_use]
extern crate serde_derive;
pub extern crate untrusted;

extern crate ekiden_common_api;

pub mod address;
pub mod bytes;
pub mod entity;
pub mod epochtime;
pub mod error;
pub mod futures;
<<<<<<< HEAD
pub mod hash;
pub mod node;
pub mod random;
#[macro_use]
pub mod profiling;
#[macro_use]
pub mod protobuf;
pub mod signature;
=======
pub mod bytes;
#[macro_use]
pub mod protobuf;
pub mod random;
#[macro_use]
pub mod uint;
pub mod hash;
pub mod signature;
pub mod epochtime;

>>>>>>> b43e91d3
#[macro_use]
pub mod uint;<|MERGE_RESOLUTION|>--- conflicted
+++ resolved
@@ -7,10 +7,6 @@
 extern crate sgx_trts;
 
 extern crate bigint;
-<<<<<<< HEAD
-=======
-extern crate byteorder;
->>>>>>> b43e91d3
 extern crate chrono;
 extern crate core;
 extern crate fixed_hash;
@@ -30,26 +26,13 @@
 pub mod epochtime;
 pub mod error;
 pub mod futures;
-<<<<<<< HEAD
 pub mod hash;
 pub mod node;
-pub mod random;
 #[macro_use]
 pub mod profiling;
 #[macro_use]
 pub mod protobuf;
+pub mod random;
 pub mod signature;
-=======
-pub mod bytes;
-#[macro_use]
-pub mod protobuf;
-pub mod random;
-#[macro_use]
-pub mod uint;
-pub mod hash;
-pub mod signature;
-pub mod epochtime;
-
->>>>>>> b43e91d3
 #[macro_use]
 pub mod uint;